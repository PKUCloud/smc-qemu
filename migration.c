--- conflicted
+++ resolved
@@ -35,18 +35,6 @@
     do { } while (0)
 #endif
 
-<<<<<<< HEAD
-=======
-enum {
-    MIG_STATE_ERROR = -1,
-    MIG_STATE_NONE,
-    MIG_STATE_SETUP,
-    MIG_STATE_CANCELLED,
-    MIG_STATE_ACTIVE,
-    MIG_STATE_COMPLETED,
-};
-
->>>>>>> 1db021f3
 #define MAX_THROTTLE  (32 << 20)      /* Migration speed throttling */
 
 /* Amount of time to allocate to each "chunk" of bandwidth-throttled
@@ -287,11 +275,7 @@
     MigrationState *s = migrate_get_current();
     MigrationCapabilityStatusList *cap;
 
-<<<<<<< HEAD
     if (migration_is_active(s)) {
-=======
-    if (s->state == MIG_STATE_ACTIVE || s->state == MIG_STATE_SETUP) {
->>>>>>> 1db021f3
         error_set(errp, QERR_MIGRATION_ACTIVE);
         return;
     }
@@ -310,7 +294,8 @@
 
 bool migration_is_active(MigrationState *s)
 {
-    return (s->state == MIG_STATE_ACTIVE) || migration_is_mc(s);
+    return (s->state == MIG_STATE_ACTIVE) || (s->state == MIG_STATE_SETUP) 
+            || migration_is_mc(s);
 }
 
 static void migrate_fd_cleanup(void *opaque)
@@ -341,11 +326,7 @@
     notifier_list_notify(&migration_state_notifiers, s);
 }
 
-<<<<<<< HEAD
 void migrate_set_state(MigrationState *s, int old_state, int new_state)
-=======
-static void migrate_set_state(MigrationState *s, int old_state, int new_state)
->>>>>>> 1db021f3
 {
     if (__sync_val_compare_and_swap(&s->state, old_state,
                                     new_state) == new_state) {
@@ -365,13 +346,8 @@
 static void migrate_fd_cancel(MigrationState *s)
 {
     DPRINTF("cancelling migration\n");
-<<<<<<< HEAD
-    migrate_set_state(s, MIG_STATE_ACTIVE, MIG_STATE_CANCELLED);
-    migrate_set_state(s, MIG_STATE_MC, MIG_STATE_CANCELLED);
-=======
 
     migrate_set_state(s, s->state, MIG_STATE_CANCELLED);
->>>>>>> 1db021f3
 }
 
 void add_migration_state_change_notifier(Notifier *notify)
@@ -443,11 +419,7 @@
     params.blk = blk;
     params.shared = inc;
 
-<<<<<<< HEAD
     if (migration_is_active(s)) {
-=======
-    if (s->state == MIG_STATE_ACTIVE || s->state == MIG_STATE_SETUP) {
->>>>>>> 1db021f3
         error_set(errp, QERR_MIGRATION_ACTIVE);
         return;
     }
@@ -615,14 +587,10 @@
                 qemu_savevm_state_complete(s->file);
                 qemu_mutex_unlock_iothread();
                 if (!qemu_file_get_error(s->file)) {
-<<<<<<< HEAD
                     if (!migrate_use_mc()) {
                         migrate_set_state(s,
                             MIG_STATE_ACTIVE, MIG_STATE_COMPLETED);
                     }
-=======
-                    migrate_set_state(s, MIG_STATE_ACTIVE, MIG_STATE_COMPLETED);
->>>>>>> 1db021f3
                     break;
                 }
             }
