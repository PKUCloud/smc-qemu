/*
 * QEMU System Emulator
 *
 * Copyright (c) 2003-2008 Fabrice Bellard
 *
 * Permission is hereby granted, free of charge, to any person obtaining a copy
 * of this software and associated documentation files (the "Software"), to deal
 * in the Software without restriction, including without limitation the rights
 * to use, copy, modify, merge, publish, distribute, sublicense, and/or sell
 * copies of the Software, and to permit persons to whom the Software is
 * furnished to do so, subject to the following conditions:
 *
 * The above copyright notice and this permission notice shall be included in
 * all copies or substantial portions of the Software.
 *
 * THE SOFTWARE IS PROVIDED "AS IS", WITHOUT WARRANTY OF ANY KIND, EXPRESS OR
 * IMPLIED, INCLUDING BUT NOT LIMITED TO THE WARRANTIES OF MERCHANTABILITY,
 * FITNESS FOR A PARTICULAR PURPOSE AND NONINFRINGEMENT. IN NO EVENT SHALL
 * THE AUTHORS OR COPYRIGHT HOLDERS BE LIABLE FOR ANY CLAIM, DAMAGES OR OTHER
 * LIABILITY, WHETHER IN AN ACTION OF CONTRACT, TORT OR OTHERWISE, ARISING FROM,
 * OUT OF OR IN CONNECTION WITH THE SOFTWARE OR THE USE OR OTHER DEALINGS IN
 * THE SOFTWARE.
 */

/* Needed early for CONFIG_BSD etc. */
#include "config-host.h"

#include "monitor/monitor.h"
#include "sysemu/sysemu.h"
#include "exec/gdbstub.h"
#include "sysemu/dma.h"
#include "sysemu/kvm.h"
#include "qmp-commands.h"

#include "qemu/thread.h"
#include "sysemu/cpus.h"
#include "sysemu/qtest.h"
#include "qemu/main-loop.h"
#include "qemu/bitmap.h"

#ifndef _WIN32
#include "qemu/compatfd.h"
#endif

#ifdef CONFIG_LINUX

#include <sys/prctl.h>

#ifndef PR_MCE_KILL
#define PR_MCE_KILL 33
#endif

#ifndef PR_MCE_KILL_SET
#define PR_MCE_KILL_SET 1
#endif

#ifndef PR_MCE_KILL_EARLY
#define PR_MCE_KILL_EARLY 1
#endif

#endif /* CONFIG_LINUX */

static CPUState *next_cpu;

static bool cpu_thread_is_idle(CPUState *cpu)
{
    if (cpu->stop || cpu->queued_work_first) {
        return false;
    }
    if (cpu->stopped || !runstate_is_running()) {
        return true;
    }
    if (!cpu->halted || qemu_cpu_has_work(cpu) ||
        kvm_halt_in_kernel()) {
        return false;
    }
    return true;
}

static bool all_cpu_threads_idle(void)
{
    CPUState *cpu;

    for (cpu = first_cpu; cpu != NULL; cpu = cpu->next_cpu) {
        if (!cpu_thread_is_idle(cpu)) {
            return false;
        }
    }
    return true;
}

/***********************************************************/
/* guest cycle counter */

/* Conversion factor from emulated instructions to virtual clock ticks.  */
static int icount_time_shift;
/* Arbitrarily pick 1MIPS as the minimum allowable speed.  */
#define MAX_ICOUNT_SHIFT 10
/* Compensate for varying guest execution speed.  */
static int64_t qemu_icount_bias;
static QEMUTimer *icount_rt_timer;
static QEMUTimer *icount_vm_timer;
static QEMUTimer *icount_warp_timer;
static int64_t vm_clock_warp_start;
static int64_t qemu_icount;

typedef struct TimersState {
    int64_t cpu_ticks_prev;
    int64_t cpu_ticks_offset;
    int64_t cpu_clock_offset;
    int32_t cpu_ticks_enabled;
    int64_t dummy;
} TimersState;

TimersState timers_state;

/* Return the virtual CPU time, based on the instruction counter.  */
int64_t cpu_get_icount(void)
{
    int64_t icount;
    CPUState *cpu = current_cpu;

    icount = qemu_icount;
    if (cpu) {
        CPUArchState *env = cpu->env_ptr;
        if (!can_do_io(env)) {
            fprintf(stderr, "Bad clock read\n");
        }
        icount -= (env->icount_decr.u16.low + env->icount_extra);
    }
    return qemu_icount_bias + (icount << icount_time_shift);
}

/* return the host CPU cycle counter and handle stop/restart */
int64_t cpu_get_ticks(void)
{
    if (use_icount) {
        return cpu_get_icount();
    }
    if (!timers_state.cpu_ticks_enabled) {
        return timers_state.cpu_ticks_offset;
    } else {
        int64_t ticks;
        ticks = cpu_get_real_ticks();
        if (timers_state.cpu_ticks_prev > ticks) {
            /* Note: non increasing ticks may happen if the host uses
               software suspend */
            timers_state.cpu_ticks_offset += timers_state.cpu_ticks_prev - ticks;
        }
        timers_state.cpu_ticks_prev = ticks;
        return ticks + timers_state.cpu_ticks_offset;
    }
}

/* return the host CPU monotonic timer and handle stop/restart */
int64_t cpu_get_clock(void)
{
    int64_t ti;
    if (!timers_state.cpu_ticks_enabled) {
        return timers_state.cpu_clock_offset;
    } else {
        ti = get_clock();
        return ti + timers_state.cpu_clock_offset;
    }
}

/* enable cpu_get_ticks() */
void cpu_enable_ticks(void)
{
    if (!timers_state.cpu_ticks_enabled) {
        timers_state.cpu_ticks_offset -= cpu_get_real_ticks();
        timers_state.cpu_clock_offset -= get_clock();
        timers_state.cpu_ticks_enabled = 1;
    }
}

/* disable cpu_get_ticks() : the clock is stopped. You must not call
   cpu_get_ticks() after that.  */
void cpu_disable_ticks(void)
{
    if (timers_state.cpu_ticks_enabled) {
        timers_state.cpu_ticks_offset = cpu_get_ticks();
        timers_state.cpu_clock_offset = cpu_get_clock();
        timers_state.cpu_ticks_enabled = 0;
    }
}

/* Correlation between real and virtual time is always going to be
   fairly approximate, so ignore small variation.
   When the guest is idle real and virtual time will be aligned in
   the IO wait loop.  */
#define ICOUNT_WOBBLE (get_ticks_per_sec() / 10)

static void icount_adjust(void)
{
    int64_t cur_time;
    int64_t cur_icount;
    int64_t delta;
    static int64_t last_delta;
    /* If the VM is not running, then do nothing.  */
    if (!runstate_is_running()) {
        return;
    }
    cur_time = cpu_get_clock();
    cur_icount = qemu_get_clock_ns(vm_clock);
    delta = cur_icount - cur_time;
    /* FIXME: This is a very crude algorithm, somewhat prone to oscillation.  */
    if (delta > 0
        && last_delta + ICOUNT_WOBBLE < delta * 2
        && icount_time_shift > 0) {
        /* The guest is getting too far ahead.  Slow time down.  */
        icount_time_shift--;
    }
    if (delta < 0
        && last_delta - ICOUNT_WOBBLE > delta * 2
        && icount_time_shift < MAX_ICOUNT_SHIFT) {
        /* The guest is getting too far behind.  Speed time up.  */
        icount_time_shift++;
    }
    last_delta = delta;
    qemu_icount_bias = cur_icount - (qemu_icount << icount_time_shift);
}

static void icount_adjust_rt(void *opaque)
{
    qemu_mod_timer(icount_rt_timer,
                   qemu_get_clock_ms(rt_clock) + 1000);
    icount_adjust();
}

static void icount_adjust_vm(void *opaque)
{
    qemu_mod_timer(icount_vm_timer,
                   qemu_get_clock_ns(vm_clock) + get_ticks_per_sec() / 10);
    icount_adjust();
}

static int64_t qemu_icount_round(int64_t count)
{
    return (count + (1 << icount_time_shift) - 1) >> icount_time_shift;
}

static void icount_warp_rt(void *opaque)
{
    if (vm_clock_warp_start == -1) {
        return;
    }

    if (runstate_is_running()) {
        int64_t clock = qemu_get_clock_ns(rt_clock);
        int64_t warp_delta = clock - vm_clock_warp_start;
        if (use_icount == 1) {
            qemu_icount_bias += warp_delta;
        } else {
            /*
             * In adaptive mode, do not let the vm_clock run too
             * far ahead of real time.
             */
            int64_t cur_time = cpu_get_clock();
            int64_t cur_icount = qemu_get_clock_ns(vm_clock);
            int64_t delta = cur_time - cur_icount;
            qemu_icount_bias += MIN(warp_delta, delta);
        }
        if (qemu_clock_expired(vm_clock)) {
            qemu_notify_event();
        }
    }
    vm_clock_warp_start = -1;
}

void qtest_clock_warp(int64_t dest)
{
    int64_t clock = qemu_get_clock_ns(vm_clock);
    assert(qtest_enabled());
    while (clock < dest) {
        int64_t deadline = qemu_clock_deadline(vm_clock);
        int64_t warp = MIN(dest - clock, deadline);
        qemu_icount_bias += warp;
        qemu_run_timers(vm_clock);
        clock = qemu_get_clock_ns(vm_clock);
    }
    qemu_notify_event();
}

void qemu_clock_warp(QEMUClock *clock)
{
    int64_t deadline;

    /*
     * There are too many global variables to make the "warp" behavior
     * applicable to other clocks.  But a clock argument removes the
     * need for if statements all over the place.
     */
    if (clock != vm_clock || !use_icount) {
        return;
    }

    /*
     * If the CPUs have been sleeping, advance the vm_clock timer now.  This
     * ensures that the deadline for the timer is computed correctly below.
     * This also makes sure that the insn counter is synchronized before the
     * CPU starts running, in case the CPU is woken by an event other than
     * the earliest vm_clock timer.
     */
    icount_warp_rt(NULL);
    if (!all_cpu_threads_idle() || !qemu_clock_has_timers(vm_clock)) {
        qemu_del_timer(icount_warp_timer);
        return;
    }

    if (qtest_enabled()) {
        /* When testing, qtest commands advance icount.  */
	return;
    }

    vm_clock_warp_start = qemu_get_clock_ns(rt_clock);
    deadline = qemu_clock_deadline(vm_clock);
    if (deadline > 0) {
        /*
         * Ensure the vm_clock proceeds even when the virtual CPU goes to
         * sleep.  Otherwise, the CPU might be waiting for a future timer
         * interrupt to wake it up, but the interrupt never comes because
         * the vCPU isn't running any insns and thus doesn't advance the
         * vm_clock.
         *
         * An extreme solution for this problem would be to never let VCPUs
         * sleep in icount mode if there is a pending vm_clock timer; rather
         * time could just advance to the next vm_clock event.  Instead, we
         * do stop VCPUs and only advance vm_clock after some "real" time,
         * (related to the time left until the next event) has passed.  This
         * rt_clock timer will do this.  This avoids that the warps are too
         * visible externally---for example, you will not be sending network
         * packets continuously instead of every 100ms.
         */
        qemu_mod_timer(icount_warp_timer, vm_clock_warp_start + deadline);
    } else {
        qemu_notify_event();
    }
}

static const VMStateDescription vmstate_timers = {
    .name = "timer",
    .version_id = 2,
    .minimum_version_id = 1,
    .minimum_version_id_old = 1,
    .fields      = (VMStateField[]) {
        VMSTATE_INT64(cpu_ticks_offset, TimersState),
        VMSTATE_INT64(dummy, TimersState),
        VMSTATE_INT64_V(cpu_clock_offset, TimersState, 2),
        VMSTATE_END_OF_LIST()
    }
};

void configure_icount(const char *option)
{
    vmstate_register(NULL, 0, &vmstate_timers, &timers_state);
    if (!option) {
        return;
    }

    icount_warp_timer = qemu_new_timer_ns(rt_clock, icount_warp_rt, NULL);
    if (strcmp(option, "auto") != 0) {
        icount_time_shift = strtol(option, NULL, 0);
        use_icount = 1;
        return;
    }

    use_icount = 2;

    /* 125MIPS seems a reasonable initial guess at the guest speed.
       It will be corrected fairly quickly anyway.  */
    icount_time_shift = 3;

    /* Have both realtime and virtual time triggers for speed adjustment.
       The realtime trigger catches emulated time passing too slowly,
       the virtual time trigger catches emulated time passing too fast.
       Realtime triggers occur even when idle, so use them less frequently
       than VM triggers.  */
    icount_rt_timer = qemu_new_timer_ms(rt_clock, icount_adjust_rt, NULL);
    qemu_mod_timer(icount_rt_timer,
                   qemu_get_clock_ms(rt_clock) + 1000);
    icount_vm_timer = qemu_new_timer_ns(vm_clock, icount_adjust_vm, NULL);
    qemu_mod_timer(icount_vm_timer,
                   qemu_get_clock_ns(vm_clock) + get_ticks_per_sec() / 10);
}

/***********************************************************/
void hw_error(const char *fmt, ...)
{
    va_list ap;
    CPUState *cpu;

    va_start(ap, fmt);
    fprintf(stderr, "qemu: hardware error: ");
    vfprintf(stderr, fmt, ap);
    fprintf(stderr, "\n");
    for (cpu = first_cpu; cpu != NULL; cpu = cpu->next_cpu) {
        fprintf(stderr, "CPU #%d:\n", cpu->cpu_index);
        cpu_dump_state(cpu, stderr, fprintf, CPU_DUMP_FPU);
    }
    va_end(ap);
    abort();
}

void cpu_synchronize_all_states(void)
{
    CPUState *cpu;

    for (cpu = first_cpu; cpu; cpu = cpu->next_cpu) {
        cpu_synchronize_state(cpu);
    }
}

void cpu_synchronize_all_post_reset(void)
{
    CPUState *cpu;

    for (cpu = first_cpu; cpu; cpu = cpu->next_cpu) {
        cpu_synchronize_post_reset(cpu);
    }
}

void cpu_synchronize_all_post_init(void)
{
    CPUState *cpu;

    for (cpu = first_cpu; cpu; cpu = cpu->next_cpu) {
        cpu_synchronize_post_init(cpu);
    }
}

bool cpu_is_stopped(CPUState *cpu)
{
    return !runstate_is_running() || cpu->stopped;
}

static int do_vm_stop(RunState state)
{
    int ret = 0;

    if (runstate_is_running()) {
        cpu_disable_ticks();
        pause_all_vcpus();
        runstate_set(state);
        vm_state_notify(0, state);
<<<<<<< HEAD
        bdrv_drain_all();
        bdrv_flush_all();
        /*
         * If MC is enabled, libvirt gets confused 
         * because it thinks the VM is stopped when 
         * its just being micro-checkpointed.
         */
        if(state != RUN_STATE_CHECKPOINT_VM)
            monitor_protocol_event(QEVENT_STOP, NULL);
=======
        monitor_protocol_event(QEVENT_STOP, NULL);
>>>>>>> 200a0639
    }

    bdrv_drain_all();
    ret = bdrv_flush_all();

    return ret;
}

static bool cpu_can_run(CPUState *cpu)
{
    if (cpu->stop) {
        return false;
    }
    if (cpu->stopped || !runstate_is_running()) {
        return false;
    }
    return true;
}

static void cpu_handle_guest_debug(CPUState *cpu)
{
    gdb_set_stop_cpu(cpu);
    qemu_system_debug_request();
    cpu->stopped = true;
}

static void cpu_signal(int sig)
{
    if (current_cpu) {
        cpu_exit(current_cpu);
    }
    exit_request = 1;
}

#ifdef CONFIG_LINUX
static void sigbus_reraise(void)
{
    sigset_t set;
    struct sigaction action;

    memset(&action, 0, sizeof(action));
    action.sa_handler = SIG_DFL;
    if (!sigaction(SIGBUS, &action, NULL)) {
        raise(SIGBUS);
        sigemptyset(&set);
        sigaddset(&set, SIGBUS);
        sigprocmask(SIG_UNBLOCK, &set, NULL);
    }
    perror("Failed to re-raise SIGBUS!\n");
    abort();
}

static void sigbus_handler(int n, struct qemu_signalfd_siginfo *siginfo,
                           void *ctx)
{
    if (kvm_on_sigbus(siginfo->ssi_code,
                      (void *)(intptr_t)siginfo->ssi_addr)) {
        sigbus_reraise();
    }
}

static void qemu_init_sigbus(void)
{
    struct sigaction action;

    memset(&action, 0, sizeof(action));
    action.sa_flags = SA_SIGINFO;
    action.sa_sigaction = (void (*)(int, siginfo_t*, void*))sigbus_handler;
    sigaction(SIGBUS, &action, NULL);

    prctl(PR_MCE_KILL, PR_MCE_KILL_SET, PR_MCE_KILL_EARLY, 0, 0);
}

static void qemu_kvm_eat_signals(CPUState *cpu)
{
    struct timespec ts = { 0, 0 };
    siginfo_t siginfo;
    sigset_t waitset;
    sigset_t chkset;
    int r;

    sigemptyset(&waitset);
    sigaddset(&waitset, SIG_IPI);
    sigaddset(&waitset, SIGBUS);

    do {
        r = sigtimedwait(&waitset, &siginfo, &ts);
        if (r == -1 && !(errno == EAGAIN || errno == EINTR)) {
            perror("sigtimedwait");
            exit(1);
        }

        switch (r) {
        case SIGBUS:
            if (kvm_on_sigbus_vcpu(cpu, siginfo.si_code, siginfo.si_addr)) {
                sigbus_reraise();
            }
            break;
        default:
            break;
        }

        r = sigpending(&chkset);
        if (r == -1) {
            perror("sigpending");
            exit(1);
        }
    } while (sigismember(&chkset, SIG_IPI) || sigismember(&chkset, SIGBUS));
}

#else /* !CONFIG_LINUX */

static void qemu_init_sigbus(void)
{
}

static void qemu_kvm_eat_signals(CPUState *cpu)
{
}
#endif /* !CONFIG_LINUX */

#ifndef _WIN32
static void dummy_signal(int sig)
{
}

static void qemu_kvm_init_cpu_signals(CPUState *cpu)
{
    int r;
    sigset_t set;
    struct sigaction sigact;

    memset(&sigact, 0, sizeof(sigact));
    sigact.sa_handler = dummy_signal;
    sigaction(SIG_IPI, &sigact, NULL);

    pthread_sigmask(SIG_BLOCK, NULL, &set);
    sigdelset(&set, SIG_IPI);
    sigdelset(&set, SIGBUS);
    r = kvm_set_signal_mask(cpu, &set);
    if (r) {
        fprintf(stderr, "kvm_set_signal_mask: %s\n", strerror(-r));
        exit(1);
    }
}

static void qemu_tcg_init_cpu_signals(void)
{
    sigset_t set;
    struct sigaction sigact;

    memset(&sigact, 0, sizeof(sigact));
    sigact.sa_handler = cpu_signal;
    sigaction(SIG_IPI, &sigact, NULL);

    sigemptyset(&set);
    sigaddset(&set, SIG_IPI);
    pthread_sigmask(SIG_UNBLOCK, &set, NULL);
}

#else /* _WIN32 */
static void qemu_kvm_init_cpu_signals(CPUState *cpu)
{
    abort();
}

static void qemu_tcg_init_cpu_signals(void)
{
}
#endif /* _WIN32 */

static QemuMutex qemu_global_mutex;
static QemuCond qemu_io_proceeded_cond;
static bool iothread_requesting_mutex;

static QemuThread io_thread;

static QemuThread *tcg_cpu_thread;
static QemuCond *tcg_halt_cond;

/* cpu creation */
static QemuCond qemu_cpu_cond;
/* system init */
static QemuCond qemu_pause_cond;
static QemuCond qemu_work_cond;

void qemu_init_cpu_loop(void)
{
    qemu_init_sigbus();
    qemu_cond_init(&qemu_cpu_cond);
    qemu_cond_init(&qemu_pause_cond);
    qemu_cond_init(&qemu_work_cond);
    qemu_cond_init(&qemu_io_proceeded_cond);
    qemu_mutex_init(&qemu_global_mutex);

    qemu_thread_get_self(&io_thread);
}

void run_on_cpu(CPUState *cpu, void (*func)(void *data), void *data)
{
    struct qemu_work_item wi;

    if (qemu_cpu_is_self(cpu)) {
        func(data);
        return;
    }

    wi.func = func;
    wi.data = data;
    wi.free = false;
    if (cpu->queued_work_first == NULL) {
        cpu->queued_work_first = &wi;
    } else {
        cpu->queued_work_last->next = &wi;
    }
    cpu->queued_work_last = &wi;
    wi.next = NULL;
    wi.done = false;

    qemu_cpu_kick(cpu);
    while (!wi.done) {
        CPUState *self_cpu = current_cpu;

        qemu_cond_wait(&qemu_work_cond, &qemu_global_mutex);
        current_cpu = self_cpu;
    }
}

void async_run_on_cpu(CPUState *cpu, void (*func)(void *data), void *data)
{
    struct qemu_work_item *wi;

    if (qemu_cpu_is_self(cpu)) {
        func(data);
        return;
    }

    wi = g_malloc0(sizeof(struct qemu_work_item));
    wi->func = func;
    wi->data = data;
    wi->free = true;
    if (cpu->queued_work_first == NULL) {
        cpu->queued_work_first = wi;
    } else {
        cpu->queued_work_last->next = wi;
    }
    cpu->queued_work_last = wi;
    wi->next = NULL;
    wi->done = false;

    qemu_cpu_kick(cpu);
}

static void flush_queued_work(CPUState *cpu)
{
    struct qemu_work_item *wi;

    if (cpu->queued_work_first == NULL) {
        return;
    }

    while ((wi = cpu->queued_work_first)) {
        cpu->queued_work_first = wi->next;
        wi->func(wi->data);
        wi->done = true;
        if (wi->free) {
            g_free(wi);
        }
    }
    cpu->queued_work_last = NULL;
    qemu_cond_broadcast(&qemu_work_cond);
}

static void qemu_wait_io_event_common(CPUState *cpu)
{
    if (cpu->stop) {
        cpu->stop = false;
        cpu->stopped = true;
        qemu_cond_signal(&qemu_pause_cond);
    }
    flush_queued_work(cpu);
    cpu->thread_kicked = false;
}

static void qemu_tcg_wait_io_event(void)
{
    CPUState *cpu;

    while (all_cpu_threads_idle()) {
       /* Start accounting real time to the virtual clock if the CPUs
          are idle.  */
        qemu_clock_warp(vm_clock);
        qemu_cond_wait(tcg_halt_cond, &qemu_global_mutex);
    }

    while (iothread_requesting_mutex) {
        qemu_cond_wait(&qemu_io_proceeded_cond, &qemu_global_mutex);
    }

    for (cpu = first_cpu; cpu != NULL; cpu = cpu->next_cpu) {
        qemu_wait_io_event_common(cpu);
    }
}

static void qemu_kvm_wait_io_event(CPUState *cpu)
{
    while (cpu_thread_is_idle(cpu)) {
        qemu_cond_wait(cpu->halt_cond, &qemu_global_mutex);
    }

    qemu_kvm_eat_signals(cpu);
    qemu_wait_io_event_common(cpu);
}

static void *qemu_kvm_cpu_thread_fn(void *arg)
{
    CPUState *cpu = arg;
    int r;

    qemu_mutex_lock(&qemu_global_mutex);
    qemu_thread_get_self(cpu->thread);
    cpu->thread_id = qemu_get_thread_id();
    current_cpu = cpu;

    r = kvm_init_vcpu(cpu);
    if (r < 0) {
        fprintf(stderr, "kvm_init_vcpu failed: %s\n", strerror(-r));
        exit(1);
    }

    qemu_kvm_init_cpu_signals(cpu);

    /* signal CPU creation */
    cpu->created = true;
    qemu_cond_signal(&qemu_cpu_cond);

    while (1) {
        if (cpu_can_run(cpu)) {
            r = kvm_cpu_exec(cpu);
            if (r == EXCP_DEBUG) {
                cpu_handle_guest_debug(cpu);
            }
        }
        qemu_kvm_wait_io_event(cpu);
    }

    return NULL;
}

static void *qemu_dummy_cpu_thread_fn(void *arg)
{
#ifdef _WIN32
    fprintf(stderr, "qtest is not supported under Windows\n");
    exit(1);
#else
    CPUState *cpu = arg;
    sigset_t waitset;
    int r;

    qemu_mutex_lock_iothread();
    qemu_thread_get_self(cpu->thread);
    cpu->thread_id = qemu_get_thread_id();

    sigemptyset(&waitset);
    sigaddset(&waitset, SIG_IPI);

    /* signal CPU creation */
    cpu->created = true;
    qemu_cond_signal(&qemu_cpu_cond);

    current_cpu = cpu;
    while (1) {
        current_cpu = NULL;
        qemu_mutex_unlock_iothread();
        do {
            int sig;
            r = sigwait(&waitset, &sig);
        } while (r == -1 && (errno == EAGAIN || errno == EINTR));
        if (r == -1) {
            perror("sigwait");
            exit(1);
        }
        qemu_mutex_lock_iothread();
        current_cpu = cpu;
        qemu_wait_io_event_common(cpu);
    }

    return NULL;
#endif
}

static void tcg_exec_all(void);

static void tcg_signal_cpu_creation(CPUState *cpu, void *data)
{
    cpu->thread_id = qemu_get_thread_id();
    cpu->created = true;
}

static void *qemu_tcg_cpu_thread_fn(void *arg)
{
    CPUState *cpu = arg;

    qemu_tcg_init_cpu_signals();
    qemu_thread_get_self(cpu->thread);

    qemu_mutex_lock(&qemu_global_mutex);
    qemu_for_each_cpu(tcg_signal_cpu_creation, NULL);
    qemu_cond_signal(&qemu_cpu_cond);

    /* wait for initial kick-off after machine start */
    while (first_cpu->stopped) {
        qemu_cond_wait(tcg_halt_cond, &qemu_global_mutex);

        /* process any pending work */
        for (cpu = first_cpu; cpu != NULL; cpu = cpu->next_cpu) {
            qemu_wait_io_event_common(cpu);
        }
    }

    while (1) {
        tcg_exec_all();
        if (use_icount && qemu_clock_deadline(vm_clock) <= 0) {
            qemu_notify_event();
        }
        qemu_tcg_wait_io_event();
    }

    return NULL;
}

static void qemu_cpu_kick_thread(CPUState *cpu)
{
#ifndef _WIN32
    int err;

    err = pthread_kill(cpu->thread->thread, SIG_IPI);
    if (err) {
        fprintf(stderr, "qemu:%s: %s", __func__, strerror(err));
        exit(1);
    }
#else /* _WIN32 */
    if (!qemu_cpu_is_self(cpu)) {
        CONTEXT tcgContext;

        if (SuspendThread(cpu->hThread) == (DWORD)-1) {
            fprintf(stderr, "qemu:%s: GetLastError:%lu\n", __func__,
                    GetLastError());
            exit(1);
        }

        /* On multi-core systems, we are not sure that the thread is actually
         * suspended until we can get the context.
         */
        tcgContext.ContextFlags = CONTEXT_CONTROL;
        while (GetThreadContext(cpu->hThread, &tcgContext) != 0) {
            continue;
        }

        cpu_signal(0);

        if (ResumeThread(cpu->hThread) == (DWORD)-1) {
            fprintf(stderr, "qemu:%s: GetLastError:%lu\n", __func__,
                    GetLastError());
            exit(1);
        }
    }
#endif
}

void qemu_cpu_kick(CPUState *cpu)
{
    qemu_cond_broadcast(cpu->halt_cond);
    if (!tcg_enabled() && !cpu->thread_kicked) {
        qemu_cpu_kick_thread(cpu);
        cpu->thread_kicked = true;
    }
}

void qemu_cpu_kick_self(void)
{
#ifndef _WIN32
    assert(current_cpu);

    if (!current_cpu->thread_kicked) {
        qemu_cpu_kick_thread(current_cpu);
        current_cpu->thread_kicked = true;
    }
#else
    abort();
#endif
}

bool qemu_cpu_is_self(CPUState *cpu)
{
    return qemu_thread_is_self(cpu->thread);
}

static bool qemu_in_vcpu_thread(void)
{
    return current_cpu && qemu_cpu_is_self(current_cpu);
}

void qemu_mutex_lock_iothread(void)
{
    if (!tcg_enabled()) {
        qemu_mutex_lock(&qemu_global_mutex);
    } else {
        iothread_requesting_mutex = true;
        if (qemu_mutex_trylock(&qemu_global_mutex)) {
            qemu_cpu_kick_thread(first_cpu);
            qemu_mutex_lock(&qemu_global_mutex);
        }
        iothread_requesting_mutex = false;
        qemu_cond_broadcast(&qemu_io_proceeded_cond);
    }
}

void qemu_mutex_unlock_iothread(void)
{
    qemu_mutex_unlock(&qemu_global_mutex);
}

static int all_vcpus_paused(void)
{
    CPUState *cpu = first_cpu;

    while (cpu) {
        if (!cpu->stopped) {
            return 0;
        }
        cpu = cpu->next_cpu;
    }

    return 1;
}

void pause_all_vcpus(void)
{
    CPUState *cpu = first_cpu;

    qemu_clock_enable(vm_clock, false);
    while (cpu) {
        cpu->stop = true;
        qemu_cpu_kick(cpu);
        cpu = cpu->next_cpu;
    }

    if (qemu_in_vcpu_thread()) {
        cpu_stop_current();
        if (!kvm_enabled()) {
            cpu = first_cpu;
            while (cpu) {
                cpu->stop = false;
                cpu->stopped = true;
                cpu = cpu->next_cpu;
            }
            return;
        }
    }

    while (!all_vcpus_paused()) {
        qemu_cond_wait(&qemu_pause_cond, &qemu_global_mutex);
        cpu = first_cpu;
        while (cpu) {
            qemu_cpu_kick(cpu);
            cpu = cpu->next_cpu;
        }
    }
}

void cpu_resume(CPUState *cpu)
{
    cpu->stop = false;
    cpu->stopped = false;
    qemu_cpu_kick(cpu);
}

void resume_all_vcpus(void)
{
    CPUState *cpu = first_cpu;

    qemu_clock_enable(vm_clock, true);
    while (cpu) {
        cpu_resume(cpu);
        cpu = cpu->next_cpu;
    }
}

static void qemu_tcg_init_vcpu(CPUState *cpu)
{
    /* share a single thread for all cpus with TCG */
    if (!tcg_cpu_thread) {
        cpu->thread = g_malloc0(sizeof(QemuThread));
        cpu->halt_cond = g_malloc0(sizeof(QemuCond));
        qemu_cond_init(cpu->halt_cond);
        tcg_halt_cond = cpu->halt_cond;
        qemu_thread_create(cpu->thread, qemu_tcg_cpu_thread_fn, cpu,
                           QEMU_THREAD_JOINABLE);
#ifdef _WIN32
        cpu->hThread = qemu_thread_get_handle(cpu->thread);
#endif
        while (!cpu->created) {
            qemu_cond_wait(&qemu_cpu_cond, &qemu_global_mutex);
        }
        tcg_cpu_thread = cpu->thread;
    } else {
        cpu->thread = tcg_cpu_thread;
        cpu->halt_cond = tcg_halt_cond;
    }
}

static void qemu_kvm_start_vcpu(CPUState *cpu)
{
    cpu->thread = g_malloc0(sizeof(QemuThread));
    cpu->halt_cond = g_malloc0(sizeof(QemuCond));
    qemu_cond_init(cpu->halt_cond);
    qemu_thread_create(cpu->thread, qemu_kvm_cpu_thread_fn, cpu,
                       QEMU_THREAD_JOINABLE);
    while (!cpu->created) {
        qemu_cond_wait(&qemu_cpu_cond, &qemu_global_mutex);
    }
}

static void qemu_dummy_start_vcpu(CPUState *cpu)
{
    cpu->thread = g_malloc0(sizeof(QemuThread));
    cpu->halt_cond = g_malloc0(sizeof(QemuCond));
    qemu_cond_init(cpu->halt_cond);
    qemu_thread_create(cpu->thread, qemu_dummy_cpu_thread_fn, cpu,
                       QEMU_THREAD_JOINABLE);
    while (!cpu->created) {
        qemu_cond_wait(&qemu_cpu_cond, &qemu_global_mutex);
    }
}

void qemu_init_vcpu(CPUState *cpu)
{
    cpu->nr_cores = smp_cores;
    cpu->nr_threads = smp_threads;
    cpu->stopped = true;
    if (kvm_enabled()) {
        qemu_kvm_start_vcpu(cpu);
    } else if (tcg_enabled()) {
        qemu_tcg_init_vcpu(cpu);
    } else {
        qemu_dummy_start_vcpu(cpu);
    }
}

void cpu_stop_current(void)
{
    if (current_cpu) {
        current_cpu->stop = false;
        current_cpu->stopped = true;
        cpu_exit(current_cpu);
        qemu_cond_signal(&qemu_pause_cond);
    }
}

int vm_stop(RunState state)
{
    if (qemu_in_vcpu_thread()) {
        qemu_system_vmstop_request(state);
        /*
         * FIXME: should not return to device code in case
         * vm_stop() has been requested.
         */
        cpu_stop_current();
        return 0;
    }

    return do_vm_stop(state);
}

/* does a state transition even if the VM is already stopped,
   current state is forgotten forever */
int vm_stop_force_state(RunState state)
{
    if (runstate_is_running()) {
        return vm_stop(state);
    } else {
        runstate_set(state);
        /* Make sure to return an error if the flush in a previous vm_stop()
         * failed. */
        return bdrv_flush_all();
    }
}

static int tcg_cpu_exec(CPUArchState *env)
{
    int ret;
#ifdef CONFIG_PROFILER
    int64_t ti;
#endif

#ifdef CONFIG_PROFILER
    ti = profile_getclock();
#endif
    if (use_icount) {
        int64_t count;
        int decr;
        qemu_icount -= (env->icount_decr.u16.low + env->icount_extra);
        env->icount_decr.u16.low = 0;
        env->icount_extra = 0;
        count = qemu_icount_round(qemu_clock_deadline(vm_clock));
        qemu_icount += count;
        decr = (count > 0xffff) ? 0xffff : count;
        count -= decr;
        env->icount_decr.u16.low = decr;
        env->icount_extra = count;
    }
    ret = cpu_exec(env);
#ifdef CONFIG_PROFILER
    qemu_time += profile_getclock() - ti;
#endif
    if (use_icount) {
        /* Fold pending instructions back into the
           instruction counter, and clear the interrupt flag.  */
        qemu_icount -= (env->icount_decr.u16.low
                        + env->icount_extra);
        env->icount_decr.u32 = 0;
        env->icount_extra = 0;
    }
    return ret;
}

static void tcg_exec_all(void)
{
    int r;

    /* Account partial waits to the vm_clock.  */
    qemu_clock_warp(vm_clock);

    if (next_cpu == NULL) {
        next_cpu = first_cpu;
    }
    for (; next_cpu != NULL && !exit_request; next_cpu = next_cpu->next_cpu) {
        CPUState *cpu = next_cpu;
        CPUArchState *env = cpu->env_ptr;

        qemu_clock_enable(vm_clock,
                          (cpu->singlestep_enabled & SSTEP_NOTIMER) == 0);

        if (cpu_can_run(cpu)) {
            r = tcg_cpu_exec(env);
            if (r == EXCP_DEBUG) {
                cpu_handle_guest_debug(cpu);
                break;
            }
        } else if (cpu->stop || cpu->stopped) {
            break;
        }
    }
    exit_request = 0;
}

void set_numa_modes(void)
{
    CPUState *cpu;
    int i;

    for (cpu = first_cpu; cpu != NULL; cpu = cpu->next_cpu) {
        for (i = 0; i < nb_numa_nodes; i++) {
            if (test_bit(cpu->cpu_index, node_cpumask[i])) {
                cpu->numa_node = i;
            }
        }
    }
}

void list_cpus(FILE *f, fprintf_function cpu_fprintf, const char *optarg)
{
    /* XXX: implement xxx_cpu_list for targets that still miss it */
#if defined(cpu_list)
    cpu_list(f, cpu_fprintf);
#endif
}

CpuInfoList *qmp_query_cpus(Error **errp)
{
    CpuInfoList *head = NULL, *cur_item = NULL;
    CPUState *cpu;

    for (cpu = first_cpu; cpu != NULL; cpu = cpu->next_cpu) {
        CpuInfoList *info;
#if defined(TARGET_I386)
        X86CPU *x86_cpu = X86_CPU(cpu);
        CPUX86State *env = &x86_cpu->env;
#elif defined(TARGET_PPC)
        PowerPCCPU *ppc_cpu = POWERPC_CPU(cpu);
        CPUPPCState *env = &ppc_cpu->env;
#elif defined(TARGET_SPARC)
        SPARCCPU *sparc_cpu = SPARC_CPU(cpu);
        CPUSPARCState *env = &sparc_cpu->env;
#elif defined(TARGET_MIPS)
        MIPSCPU *mips_cpu = MIPS_CPU(cpu);
        CPUMIPSState *env = &mips_cpu->env;
#endif

        cpu_synchronize_state(cpu);

        info = g_malloc0(sizeof(*info));
        info->value = g_malloc0(sizeof(*info->value));
        info->value->CPU = cpu->cpu_index;
        info->value->current = (cpu == first_cpu);
        info->value->halted = cpu->halted;
        info->value->thread_id = cpu->thread_id;
#if defined(TARGET_I386)
        info->value->has_pc = true;
        info->value->pc = env->eip + env->segs[R_CS].base;
#elif defined(TARGET_PPC)
        info->value->has_nip = true;
        info->value->nip = env->nip;
#elif defined(TARGET_SPARC)
        info->value->has_pc = true;
        info->value->pc = env->pc;
        info->value->has_npc = true;
        info->value->npc = env->npc;
#elif defined(TARGET_MIPS)
        info->value->has_PC = true;
        info->value->PC = env->active_tc.PC;
#endif

        /* XXX: waiting for the qapi to support GSList */
        if (!cur_item) {
            head = cur_item = info;
        } else {
            cur_item->next = info;
            cur_item = info;
        }
    }

    return head;
}

void qmp_memsave(int64_t addr, int64_t size, const char *filename,
                 bool has_cpu, int64_t cpu_index, Error **errp)
{
    FILE *f;
    uint32_t l;
    CPUState *cpu;
    uint8_t buf[1024];

    if (!has_cpu) {
        cpu_index = 0;
    }

    cpu = qemu_get_cpu(cpu_index);
    if (cpu == NULL) {
        error_set(errp, QERR_INVALID_PARAMETER_VALUE, "cpu-index",
                  "a CPU number");
        return;
    }

    f = fopen(filename, "wb");
    if (!f) {
        error_setg_file_open(errp, errno, filename);
        return;
    }

    while (size != 0) {
        l = sizeof(buf);
        if (l > size)
            l = size;
        cpu_memory_rw_debug(cpu, addr, buf, l, 0);
        if (fwrite(buf, 1, l, f) != l) {
            error_set(errp, QERR_IO_ERROR);
            goto exit;
        }
        addr += l;
        size -= l;
    }

exit:
    fclose(f);
}

void qmp_pmemsave(int64_t addr, int64_t size, const char *filename,
                  Error **errp)
{
    FILE *f;
    uint32_t l;
    uint8_t buf[1024];

    f = fopen(filename, "wb");
    if (!f) {
        error_setg_file_open(errp, errno, filename);
        return;
    }

    while (size != 0) {
        l = sizeof(buf);
        if (l > size)
            l = size;
        cpu_physical_memory_rw(addr, buf, l, 0);
        if (fwrite(buf, 1, l, f) != l) {
            error_set(errp, QERR_IO_ERROR);
            goto exit;
        }
        addr += l;
        size -= l;
    }

exit:
    fclose(f);
}

void qmp_inject_nmi(Error **errp)
{
#if defined(TARGET_I386)
    CPUState *cs;

    for (cs = first_cpu; cs != NULL; cs = cs->next_cpu) {
        X86CPU *cpu = X86_CPU(cs);
        CPUX86State *env = &cpu->env;

        if (!env->apic_state) {
            cpu_interrupt(cs, CPU_INTERRUPT_NMI);
        } else {
            apic_deliver_nmi(env->apic_state);
        }
    }
#else
    error_set(errp, QERR_UNSUPPORTED);
#endif
}<|MERGE_RESOLUTION|>--- conflicted
+++ resolved
@@ -443,19 +443,14 @@
         pause_all_vcpus();
         runstate_set(state);
         vm_state_notify(0, state);
-<<<<<<< HEAD
-        bdrv_drain_all();
-        bdrv_flush_all();
         /*
          * If MC is enabled, libvirt gets confused 
          * because it thinks the VM is stopped when 
          * its just being micro-checkpointed.
          */
-        if(state != RUN_STATE_CHECKPOINT_VM)
+        if(state != RUN_STATE_CHECKPOINT_VM) {
             monitor_protocol_event(QEVENT_STOP, NULL);
-=======
-        monitor_protocol_event(QEVENT_STOP, NULL);
->>>>>>> 200a0639
+        }
     }
 
     bdrv_drain_all();
